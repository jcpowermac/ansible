# (C) 2012-2013, Michael DeHaan, <michael.dehaan@gmail.com>

# This file is part of Ansible
#
# Ansible is free software: you can redistribute it and/or modify
# it under the terms of the GNU General Public License as published by
# the Free Software Foundation, either version 3 of the License, or
# (at your option) any later version.
#
# Ansible is distributed in the hope that it will be useful,
# but WITHOUT ANY WARRANTY; without even the implied warranty of
# MERCHANTABILITY or FITNESS FOR A PARTICULAR PURPOSE.  See the
# GNU General Public License for more details.
#
# You should have received a copy of the GNU General Public License
# along with Ansible.  If not, see <http://www.gnu.org/licenses/>.

import utils
import sys
import getpass
import os
import subprocess
import random
import fnmatch
import tempfile
import fcntl
import constants
from ansible.color import stringc
import ansible.constants as C

<<<<<<< HEAD
import logging
if constants.DEFAULT_LOG_PATH != '':
    logging.basicConfig(filename=constants.DEFAULT_LOG_PATH, level=logging.DEBUG, format='%(asctime)s %(message)s')

=======
cowsay = None
if C.ANSIBLE_NOCOWS is not None:
    cowsay = None
elif os.path.exists("/usr/bin/cowsay"):
    cowsay = "/usr/bin/cowsay"
elif os.path.exists("/usr/games/cowsay"):
    cowsay = "/usr/games/cowsay"
elif os.path.exists("/usr/local/bin/cowsay"):
    # BSD path for cowsay
    cowsay = "/usr/local/bin/cowsay"
elif os.path.exists("/opt/local/bin/cowsay"):
    # MacPorts path for cowsay
    cowsay = "/opt/local/bin/cowsay"

noncow = os.getenv("ANSIBLE_COW_SELECTION",None)
if cowsay and noncow == 'random':
    cmd = subprocess.Popen([cowsay, "-l"], stdout=subprocess.PIPE, stderr=subprocess.PIPE)
    (out, err) = cmd.communicate()
    cows = out.split()
    cows.append(False)
    noncow = random.choice(cows)
    
>>>>>>> dfd885a0
callback_plugins = [x for x in utils.plugins.callback_loader.all()]

def get_cowsay_info():
    cowsay = None
    if os.getenv("ANSIBLE_NOCOWS") is not None:
        cowsay = None
    elif os.path.exists("/usr/bin/cowsay"):
        cowsay = "/usr/bin/cowsay"
    elif os.path.exists("/usr/games/cowsay"):
        cowsay = "/usr/games/cowsay"
    elif os.path.exists("/usr/local/bin/cowsay"):
        # BSD path for cowsay
        cowsay = "/usr/local/bin/cowsay"
    elif os.path.exists("/opt/local/bin/cowsay"):
        # MacPorts path for cowsay
        cowsay = "/opt/local/bin/cowsay"

    noncow = os.getenv("ANSIBLE_COW_SELECTION",None)
    if cowsay and noncow == 'random':
        cmd = subprocess.Popen([cowsay, "-l"], stdout=subprocess.PIPE, stderr=subprocess.PIPE)
        (out, err) = cmd.communicate()
        cows = out.split()
        cows.append(False)
        noncow = random.choice(cows)
    return (cowsay, noncow)

cowsay, noncow = get_cowsay_info()

def log_lockfile():
   tempdir = tempfile.gettempdir() 
   uid = os.getuid()
   path = os.path.join(tempdir, ".ansible-lock.%s" % uid)
   if not os.path.exists(path):
       fh = open(path, 'w')
       fh.close()   
   return path

LOG_LOCK = open(log_lockfile(), 'r')

def log_flock():
    fcntl.flock(LOG_LOCK, fcntl.LOCK_EX)

def log_unflock():
    fcntl.flock(LOG_LOCK, fcntl.LOCK_UN)

def set_play(callback, play):
    ''' used to notify callback plugins of context '''
    callback.play = play
    for callback_plugin in callback_plugins:
        callback_plugin.play = play

def set_task(callback, task):
    ''' used to notify callback plugins of context '''
    callback.task = task
    for callback_plugin in callback_plugins:
        callback_plugin.task = task

def display(msg, color=None, stderr=False, screen_only=False, log_only=False):
    # prevent a very rare case of interlaced multiprocess I/O
    log_flock()
    msg2 = msg
    if color:
        msg2 = stringc(msg, color)
    if not log_only:
        if not stderr:
            print msg2
        else:
            print >>sys.stderr, msg2
    if constants.DEFAULT_LOG_PATH != '':
        while msg.startswith("\n"):
            msg = msg.replace("\n","")
        if not screen_only:
            if color == 'red':
                logging.error(msg)
            else:
                logging.info(msg)
    log_unflock()

def call_callback_module(method_name, *args, **kwargs):

    for callback_plugin in callback_plugins:
        methods = [
            getattr(callback_plugin, method_name, None),
            getattr(callback_plugin, 'on_any', None)
        ]
        for method in methods:
            if method is not None:
                method(*args, **kwargs)

def vv(msg, host=None):
    return verbose(msg, host=host, caplevel=1)

def vvv(msg, host=None):
    return verbose(msg, host=host, caplevel=2)

def verbose(msg, host=None, caplevel=2):
    if utils.VERBOSITY > caplevel:
        if host is None:
            display(msg, color='blue')
        else:
            display("<%s> %s" % (host, msg), color='blue')

class AggregateStats(object):
    ''' holds stats about per-host activity during playbook runs '''

    def __init__(self):

        self.processed   = {}
        self.failures    = {}
        self.ok          = {}
        self.dark        = {}
        self.changed     = {}
        self.skipped     = {}

    def _increment(self, what, host):
        ''' helper function to bump a statistic '''

        self.processed[host] = 1
        prev = (getattr(self, what)).get(host, 0)
        getattr(self, what)[host] = prev+1

    def compute(self, runner_results, setup=False, poll=False, ignore_errors=False):
        ''' walk through all results and increment stats '''

        for (host, value) in runner_results.get('contacted', {}).iteritems():
            if not ignore_errors and (('failed' in value and bool(value['failed'])) or
                ('rc' in value and value['rc'] != 0)):
                self._increment('failures', host)
            elif 'skipped' in value and bool(value['skipped']):
                self._increment('skipped', host)
            elif 'changed' in value and bool(value['changed']):
                if not setup and not poll:
                    self._increment('changed', host)
                self._increment('ok', host)
            else:
                if not poll or ('finished' in value and bool(value['finished'])):
                    self._increment('ok', host)

        for (host, value) in runner_results.get('dark', {}).iteritems():
            self._increment('dark', host)


    def summarize(self, host):
        ''' return information about a particular host '''

        return dict(
            ok          = self.ok.get(host, 0),
            failures    = self.failures.get(host, 0),
            unreachable = self.dark.get(host,0),
            changed     = self.changed.get(host, 0),
            skipped     = self.skipped.get(host, 0)
        )

########################################################################

def regular_generic_msg(hostname, result, oneline, caption):
    ''' output on the result of a module run that is not command '''

    if not oneline:
        return "%s | %s >> %s\n" % (hostname, caption, utils.jsonify(result,format=True))
    else:
        return "%s | %s >> %s\n" % (hostname, caption, utils.jsonify(result))


def banner(msg):

    if cowsay:
        runcmd = [cowsay,"-W", "60"]
        if noncow:
            runcmd.append('-f')
            runcmd.append(noncow)
        runcmd.append(msg)
        cmd = subprocess.Popen(runcmd, stdout=subprocess.PIPE, stderr=subprocess.PIPE)
        (out, err) = cmd.communicate()
        return "%s\n" % out
    else:
        width = 78 - len(msg)
        if width < 3:
            width = 3
        filler = "*" * width
        return "\n%s %s " % (msg, filler)

def command_generic_msg(hostname, result, oneline, caption):
    ''' output the result of a command run '''

    rc     = result.get('rc', '0')
    stdout = result.get('stdout','')
    stderr = result.get('stderr', '')
    msg    = result.get('msg', '')

    hostname = hostname.encode('utf-8')
    caption  = caption.encode('utf-8')

    if not oneline:
        buf = "%s | %s | rc=%s >>\n" % (hostname, caption, result.get('rc',0))
        if stdout:
            buf += stdout
        if stderr:
            buf += stderr
        if msg:
            buf += msg
        return buf + "\n"
    else:
        if stderr:
            return "%s | %s | rc=%s | (stdout) %s (stderr) %s" % (hostname, caption, rc, stdout, stderr)
        else:
            return "%s | %s | rc=%s | (stdout) %s" % (hostname, caption, rc, stdout)

def host_report_msg(hostname, module_name, result, oneline):
    ''' summarize the JSON results for a particular host '''

    failed = utils.is_failed(result)
    msg = ('', None)
    if module_name in [ 'command', 'shell', 'raw' ] and 'ansible_job_id' not in result and result.get('parsed',True) != False:
        if not failed:
            msg = (command_generic_msg(hostname, result, oneline, 'success'), 'green')
        else:
            msg = (command_generic_msg(hostname, result, oneline, 'FAILED'), 'red')
    else:
        if not failed:
            msg = (regular_generic_msg(hostname, result, oneline, 'success'), 'green')
        else:
            msg = (regular_generic_msg(hostname, result, oneline, 'FAILED'), 'red')
    return msg

###############################################

class DefaultRunnerCallbacks(object):
    ''' no-op callbacks for API usage of Runner() if no callbacks are specified '''

    def __init__(self):
        pass

    def on_failed(self, host, res, ignore_errors=False):
        call_callback_module('runner_on_failed', host, res, ignore_errors=ignore_errors)

    def on_ok(self, host, res):
        call_callback_module('runner_on_ok', host, res)

    def on_error(self, host, msg):
        call_callback_module('runner_on_error', host, msg)

    def on_skipped(self, host, item=None):
        call_callback_module('runner_on_skipped', host, item=item)

    def on_unreachable(self, host, res):
        call_callback_module('runner_on_unreachable', host, res)

    def on_no_hosts(self):
        call_callback_module('runner_on_no_hosts')

    def on_async_poll(self, host, res, jid, clock):
        call_callback_module('runner_on_async_poll', host, res, jid, clock)

    def on_async_ok(self, host, res, jid):
        call_callback_module('runner_on_async_ok', host, res, jid)

    def on_async_failed(self, host, res, jid):
        call_callback_module('runner_on_async_failed', host, res, jid)

    def on_file_diff(self, host, diff):
        call_callback_module('runner_on_file_diff', diff)

########################################################################

class CliRunnerCallbacks(DefaultRunnerCallbacks):
    ''' callbacks for use by /usr/bin/ansible '''

    def __init__(self):
        # set by /usr/bin/ansible later
        self.options = None
        self._async_notified = {}

    def on_failed(self, host, res, ignore_errors=False):
        self._on_any(host,res)
        super(CliRunnerCallbacks, self).on_failed(host, res, ignore_errors=ignore_errors)

    def on_ok(self, host, res):
        self._on_any(host,res)
        super(CliRunnerCallbacks, self).on_ok(host, res)

    def on_unreachable(self, host, res):
        if type(res) == dict:
            res = res.get('msg','')
        display("%s | FAILED => %s" % (host, res), stderr=True, color='red')
        if self.options.tree:
            utils.write_tree_file(
                self.options.tree, host,
                utils.jsonify(dict(failed=True, msg=res),format=True)
            )
        super(CliRunnerCallbacks, self).on_unreachable(host, res)

    def on_skipped(self, host, item=None):
        display("%s | skipped" % (host))
        super(CliRunnerCallbacks, self).on_skipped(host, item)

    def on_error(self, host, err):
        display("err: [%s] => %s\n" % (host, err), stderr=True)
        super(CliRunnerCallbacks, self).on_error(host, err)

    def on_no_hosts(self):
        display("no hosts matched\n", stderr=True)
        super(CliRunnerCallbacks, self).on_no_hosts()

    def on_async_poll(self, host, res, jid, clock):
        if jid not in self._async_notified:
            self._async_notified[jid] = clock + 1
        if self._async_notified[jid] > clock:
            self._async_notified[jid] = clock
            display("<job %s> polling, %ss remaining" % (jid, clock))
        super(CliRunnerCallbacks, self).on_async_poll(host, res, jid, clock)

    def on_async_ok(self, host, res, jid):
        display("<job %s> finished on %s => %s"%(jid, host, utils.jsonify(res,format=True)))
        super(CliRunnerCallbacks, self).on_async_ok(host, res, jid)

    def on_async_failed(self, host, res, jid):
        display("<job %s> FAILED on %s => %s"%(jid, host, utils.jsonify(res,format=True)), color='red', stderr=True)
        super(CliRunnerCallbacks, self).on_async_failed(host,res,jid)

    def _on_any(self, host, result):
        result2 = result.copy()
        result2.pop('invocation', None)
        (msg, color) = host_report_msg(host, self.options.module_name, result2, self.options.one_line)
        display(msg, color=color)
        if self.options.tree:
            utils.write_tree_file(self.options.tree, host, utils.jsonify(result2,format=True))

    def on_file_diff(self, host, diff):
        display(utils.get_diff(diff))
        super(CliRunnerCallbacks, self).on_file_diff(host, diff)

########################################################################

class PlaybookRunnerCallbacks(DefaultRunnerCallbacks):
    ''' callbacks used for Runner() from /usr/bin/ansible-playbook '''

    def __init__(self, stats, verbose=utils.VERBOSITY):
        self.verbose = verbose
        self.stats = stats
        self._async_notified = {}

    def on_unreachable(self, host, results):
        item = None
        if type(results) == dict:
            item = results.get('item', None)
        if item:
            msg = "fatal: [%s] => (item=%s) => %s" % (host, item, results)
        else:
            msg = "fatal: [%s] => %s" % (host, results)
        display(msg, color='red')
        super(PlaybookRunnerCallbacks, self).on_unreachable(host, results)

    def on_failed(self, host, results, ignore_errors=False):

        results2 = results.copy()
        results2.pop('invocation', None)

        item = results2.get('item', None)
        parsed = results2.get('parsed', True)
        module_msg = ''
        if not parsed:
            module_msg  = results2.pop('msg', None)
        stderr = results2.pop('stderr', None)
        stdout = results2.pop('stdout', None)
        returned_msg = results2.pop('msg', None)

        if item:
            msg = "failed: [%s] => (item=%s) => %s" % (host, item, utils.jsonify(results2))
        else:
            msg = "failed: [%s] => %s" % (host, utils.jsonify(results2))
        display(msg, color='red')

        if stderr:
            display("stderr: %s" % stderr, color='red')
        if stdout:
            display("stdout: %s" % stdout, color='red')
        if returned_msg:
            display("msg: %s" % returned_msg, color='red')
        if not parsed and module_msg:
            display("invalid output was: %s" % module_msg, color='red')
        if ignore_errors:
            display("...ignoring", color='cyan')
        super(PlaybookRunnerCallbacks, self).on_failed(host, results, ignore_errors=ignore_errors)

    def on_ok(self, host, host_result):
        item = host_result.get('item', None)

        host_result2 = host_result.copy()
        host_result2.pop('invocation', None)
        changed = host_result.get('changed', False)
        ok_or_changed = 'ok'
        if changed:
            ok_or_changed = 'changed'

        # show verbose output for non-setup module results if --verbose is used
        msg = ''
        if not self.verbose or host_result2.get("verbose_override",None) is not None:
            if item:
                msg = "%s: [%s] => (item=%s)" % (ok_or_changed, host, item)
            else:
                if 'ansible_job_id' not in host_result or 'finished' in host_result:
                    msg = "%s: [%s]" % (ok_or_changed, host)
        else:
            # verbose ...
            if item:
                msg = "%s: [%s] => (item=%s) => %s" % (ok_or_changed, host, item, utils.jsonify(host_result2))
            else:
                if 'ansible_job_id' not in host_result or 'finished' in host_result2:
                    msg = "%s: [%s] => %s" % (ok_or_changed, host, utils.jsonify(host_result2))

        if msg != '':
            if not changed:
                display(msg, color='green')
            else:
                display(msg, color='yellow')
        super(PlaybookRunnerCallbacks, self).on_ok(host, host_result)

    def on_error(self, host, err):

        item = err.get('item', None)
        msg = ''
        if item:
            msg = "err: [%s] => (item=%s) => %s" % (host, item, err)
        else:
            msg = "err: [%s] => %s" % (host, err)

        display(msg, color='red', stderr=True)
        super(PlaybookRunnerCallbacks, self).on_error(host, err)

    def on_skipped(self, host, item=None):
        msg = ''
        if item:
            msg = "skipping: [%s] => (item=%s)" % (host, item)
        else:
            msg = "skipping: [%s]" % host
        display(msg, color='cyan')
        super(PlaybookRunnerCallbacks, self).on_skipped(host, item)

    def on_no_hosts(self):
        display("FATAL: no hosts matched or all hosts have already failed -- aborting\n", color='red')
        super(PlaybookRunnerCallbacks, self).on_no_hosts()

    def on_async_poll(self, host, res, jid, clock):
        if jid not in self._async_notified:
            self._async_notified[jid] = clock + 1
        if self._async_notified[jid] > clock:
            self._async_notified[jid] = clock
            msg = "<job %s> polling, %ss remaining"%(jid, clock)
            display(msg, color='cyan')
        super(PlaybookRunnerCallbacks, self).on_async_poll(host,res,jid,clock)

    def on_async_ok(self, host, res, jid):
        msg = "<job %s> finished on %s"%(jid, host)
        display(msg, color='cyan')
        super(PlaybookRunnerCallbacks, self).on_async_ok(host, res, jid)

    def on_async_failed(self, host, res, jid):
        msg = "<job %s> FAILED on %s" % (jid, host)
        display(msg, color='red', stderr=True)
        super(PlaybookRunnerCallbacks, self).on_async_failed(host,res,jid)

    def on_file_diff(self, host, diff):
        display(utils.get_diff(diff))
        super(PlaybookRunnerCallbacks, self).on_file_diff(host, diff)

########################################################################

class PlaybookCallbacks(object):
    ''' playbook.py callbacks used by /usr/bin/ansible-playbook '''

    def __init__(self, verbose=False):

        self.verbose = verbose

    def on_start(self):
        call_callback_module('playbook_on_start')

    def on_notify(self, host, handler):
        call_callback_module('playbook_on_notify', host, handler)

    def on_no_hosts_matched(self):
        display("skipping: no hosts matched", color='cyan')
        call_callback_module('playbook_on_no_hosts_matched')

    def on_no_hosts_remaining(self):
        display("\nFATAL: all hosts have already failed -- aborting", color='red')
        call_callback_module('playbook_on_no_hosts_remaining')

    def on_task_start(self, name, is_conditional):
        msg = "TASK: [%s]" % name
        if is_conditional:
            msg = "NOTIFIED: [%s]" % name
        
        if hasattr(self, 'start_at'):
            if name == self.start_at or fnmatch.fnmatch(name, self.start_at):
                # we found out match, we can get rid of this now
                del self.start_at

        if hasattr(self, 'start_at'): # we still have start_at so skip the task
            self.skip_task = True
        elif hasattr(self, 'step') and self.step:
            resp = raw_input('Perform task: %s (y/n/c): ' % name)
            if resp.lower() in ['y','yes']:
                self.skip_task = False
                display(banner(msg))
            elif resp.lower() in ['c', 'continue']:
                self.skip_task = False
                self.step = False
                display(banner(msg))
            else:
                self.skip_task = True
        else:
            display(banner(msg))

        call_callback_module('playbook_on_task_start', name, is_conditional)

    def on_vars_prompt(self, varname, private=True, prompt=None, encrypt=None, confirm=False, salt_size=None, salt=None, default=None):

        if prompt:
            msg = "%s: " % prompt
        else:
            msg = 'input for %s: ' % varname

        def prompt(prompt, private):
            if private:
                return getpass.getpass(prompt)
            return raw_input(prompt)


        if confirm:
            while True:
                result = prompt(msg, private)
                second = prompt("confirm " + msg, private)
                if result == second:
                    break
                display("***** VALUES ENTERED DO NOT MATCH ****")
        else:
            result = prompt(msg, private)

        # if result is false and default is not None
        if not result and default:
            result = default


        if encrypt:
            result = utils.do_encrypt(result,encrypt,salt_size,salt)

        call_callback_module( 'playbook_on_vars_prompt', varname, private=private, prompt=prompt,
                               encrypt=encrypt, confirm=confirm, salt_size=salt_size, salt=None, default=default
                            )

        return result

    def on_setup(self):
        display(banner("GATHERING FACTS"))
        call_callback_module('playbook_on_setup')

    def on_import_for_host(self, host, imported_file):
        msg = "%s: importing %s" % (host, imported_file)
        display(msg, color='cyan')
        call_callback_module('playbook_on_import_for_host', host, imported_file)

    def on_not_import_for_host(self, host, missing_file):
        msg = "%s: not importing file: %s" % (host, missing_file)
        display(msg, color='cyan')
        call_callback_module('playbook_on_not_import_for_host', host, missing_file)

    def on_play_start(self, pattern):
        display(banner("PLAY [%s]" % pattern))
        call_callback_module('playbook_on_play_start', pattern)

    def on_stats(self, stats):
        call_callback_module('playbook_on_stats', stats)

<|MERGE_RESOLUTION|>--- conflicted
+++ resolved
@@ -26,40 +26,16 @@
 import fcntl
 import constants
 from ansible.color import stringc
-import ansible.constants as C
-
-<<<<<<< HEAD
+
 import logging
 if constants.DEFAULT_LOG_PATH != '':
     logging.basicConfig(filename=constants.DEFAULT_LOG_PATH, level=logging.DEBUG, format='%(asctime)s %(message)s')
 
-=======
-cowsay = None
-if C.ANSIBLE_NOCOWS is not None:
-    cowsay = None
-elif os.path.exists("/usr/bin/cowsay"):
-    cowsay = "/usr/bin/cowsay"
-elif os.path.exists("/usr/games/cowsay"):
-    cowsay = "/usr/games/cowsay"
-elif os.path.exists("/usr/local/bin/cowsay"):
-    # BSD path for cowsay
-    cowsay = "/usr/local/bin/cowsay"
-elif os.path.exists("/opt/local/bin/cowsay"):
-    # MacPorts path for cowsay
-    cowsay = "/opt/local/bin/cowsay"
-
-noncow = os.getenv("ANSIBLE_COW_SELECTION",None)
-if cowsay and noncow == 'random':
-    cmd = subprocess.Popen([cowsay, "-l"], stdout=subprocess.PIPE, stderr=subprocess.PIPE)
-    (out, err) = cmd.communicate()
-    cows = out.split()
-    cows.append(False)
-    noncow = random.choice(cows)
-    
->>>>>>> dfd885a0
 callback_plugins = [x for x in utils.plugins.callback_loader.all()]
 
 def get_cowsay_info():
+    if constants.ANSIBLE_NOCOWS is not None:
+        return (None, None)
     cowsay = None
     if os.getenv("ANSIBLE_NOCOWS") is not None:
         cowsay = None
